--- conflicted
+++ resolved
@@ -44,19 +44,11 @@
 			"a": examplepb.NumericEnum_ONE,
 			"b": examplepb.NumericEnum_ZERO,
 		},
-<<<<<<< HEAD
-		MimicString: &examplepb.MimicObjectHidden{
-			HiddenValueOne: "foo",
-			HiddenValueTwo: "baz",
-			HiddenEnum: examplepb.MimicObjectHidden_VALUE_TWO,
-		},
-=======
 		RepeatedEnumAnnotation:   []examplepb.NumericEnum{},
 		EnumValueAnnotation:      examplepb.NumericEnum_ONE,
 		RepeatedStringAnnotation: []string{},
 		RepeatedNestedAnnotation: []*examplepb.ABitOfEverything_Nested{},
 		NestedAnnotation:         &examplepb.ABitOfEverything_Nested{},
->>>>>>> 5fdb0faf
 	}
 
 	for i, spec := range []struct {
@@ -293,19 +285,11 @@
 			"a": examplepb.NumericEnum_ONE,
 			"b": examplepb.NumericEnum_ZERO,
 		},
-<<<<<<< HEAD
-		MimicString: &examplepb.MimicObjectHidden{
-			HiddenValueOne: "foo",
-			HiddenValueTwo: "baz",
-			HiddenEnum: examplepb.MimicObjectHidden_VALUE_TWO,
-		},
-=======
 		RepeatedEnumAnnotation:   []examplepb.NumericEnum{},
 		EnumValueAnnotation:      examplepb.NumericEnum_ONE,
 		RepeatedStringAnnotation: []string{},
 		RepeatedNestedAnnotation: []*examplepb.ABitOfEverything_Nested{},
 		NestedAnnotation:         &examplepb.ABitOfEverything_Nested{},
->>>>>>> 5fdb0faf
 	}
 
 	for i, spec := range []struct {
