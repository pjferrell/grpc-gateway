--- conflicted
+++ resolved
@@ -41,15 +41,6 @@
 		return
 	}
 
-<<<<<<< HEAD
-	testEcho(t, 8088, "application/json")
-	testEchoOneof(t, 8088, "application/json")
-	testEchoOneof1(t, 8088, "application/json")
-	testEchoOneof2(t, 8088, "application/json")
-	testEchoBody(t, 8088)
-	// Use SendHeader/SetTrailer without gRPC server https://github.com/grpc-ecosystem/grpc-gateway/issues/517#issuecomment-684625645
-	testEchoBody(t, 8089)
-=======
 	for _, apiPrefix := range []string{"v1", "v2"} {
 		t.Run(apiPrefix, func(t *testing.T) {
 			testEcho(t, 8088, apiPrefix, "application/json")
@@ -123,7 +114,6 @@
 	}}, protocmp.Transform(), protocmp.SortRepeatedFields(received.UpdateMask, "paths")); diff != "" {
 		t.Errorf(diff)
 	}
->>>>>>> 0e11f6f8
 }
 
 func TestForwardResponseOption(t *testing.T) {
