// Code generated by protoc-gen-go. DO NOT EDIT.
// versions:
// 	protoc-gen-go v1.25.0
// 	protoc        v3.12.0
// source: examples/internal/proto/pathenum/path_enum.proto

package pathenum

import (
	proto "github.com/golang/protobuf/proto"
	protoreflect "google.golang.org/protobuf/reflect/protoreflect"
	protoimpl "google.golang.org/protobuf/runtime/protoimpl"
	reflect "reflect"
	sync "sync"
)

const (
	// Verify that this generated code is sufficiently up-to-date.
	_ = protoimpl.EnforceVersion(20 - protoimpl.MinVersion)
	// Verify that runtime/protoimpl is sufficiently up-to-date.
	_ = protoimpl.EnforceVersion(protoimpl.MaxVersion - 20)
)

// This is a compile-time assertion that a sufficiently up-to-date version
// of the legacy proto package is being used.
const _ = proto.ProtoPackageIsVersion4

type PathEnum int32

const (
	PathEnum_ABC PathEnum = 0
	PathEnum_DEF PathEnum = 1
)

// Enum value maps for PathEnum.
var (
	PathEnum_name = map[int32]string{
		0: "ABC",
		1: "DEF",
	}
	PathEnum_value = map[string]int32{
		"ABC": 0,
		"DEF": 1,
	}
)

func (x PathEnum) Enum() *PathEnum {
	p := new(PathEnum)
	*p = x
	return p
}

func (x PathEnum) String() string {
	return protoimpl.X.EnumStringOf(x.Descriptor(), protoreflect.EnumNumber(x))
}

func (PathEnum) Descriptor() protoreflect.EnumDescriptor {
	return file_examples_internal_proto_pathenum_path_enum_proto_enumTypes[0].Descriptor()
}

func (PathEnum) Type() protoreflect.EnumType {
	return &file_examples_internal_proto_pathenum_path_enum_proto_enumTypes[0]
}

func (x PathEnum) Number() protoreflect.EnumNumber {
	return protoreflect.EnumNumber(x)
}

// Deprecated: Use PathEnum.Descriptor instead.
func (PathEnum) EnumDescriptor() ([]byte, []int) {
	return file_examples_internal_proto_pathenum_path_enum_proto_rawDescGZIP(), []int{0}
}

type MessagePathEnum_NestedPathEnum int32

const (
	MessagePathEnum_GHI MessagePathEnum_NestedPathEnum = 0
	MessagePathEnum_JKL MessagePathEnum_NestedPathEnum = 1
)

// Enum value maps for MessagePathEnum_NestedPathEnum.
var (
	MessagePathEnum_NestedPathEnum_name = map[int32]string{
		0: "GHI",
		1: "JKL",
	}
	MessagePathEnum_NestedPathEnum_value = map[string]int32{
		"GHI": 0,
		"JKL": 1,
	}
)

func (x MessagePathEnum_NestedPathEnum) Enum() *MessagePathEnum_NestedPathEnum {
	p := new(MessagePathEnum_NestedPathEnum)
	*p = x
	return p
}

func (x MessagePathEnum_NestedPathEnum) String() string {
	return protoimpl.X.EnumStringOf(x.Descriptor(), protoreflect.EnumNumber(x))
}

func (MessagePathEnum_NestedPathEnum) Descriptor() protoreflect.EnumDescriptor {
	return file_examples_internal_proto_pathenum_path_enum_proto_enumTypes[1].Descriptor()
}

func (MessagePathEnum_NestedPathEnum) Type() protoreflect.EnumType {
	return &file_examples_internal_proto_pathenum_path_enum_proto_enumTypes[1]
}

func (x MessagePathEnum_NestedPathEnum) Number() protoreflect.EnumNumber {
	return protoreflect.EnumNumber(x)
}

// Deprecated: Use MessagePathEnum_NestedPathEnum.Descriptor instead.
func (MessagePathEnum_NestedPathEnum) EnumDescriptor() ([]byte, []int) {
	return file_examples_internal_proto_pathenum_path_enum_proto_rawDescGZIP(), []int{0, 0}
}

type MessagePathEnum struct {
	state         protoimpl.MessageState
	sizeCache     protoimpl.SizeCache
	unknownFields protoimpl.UnknownFields
}

func (x *MessagePathEnum) Reset() {
	*x = MessagePathEnum{}
	if protoimpl.UnsafeEnabled {
		mi := &file_examples_internal_proto_pathenum_path_enum_proto_msgTypes[0]
		ms := protoimpl.X.MessageStateOf(protoimpl.Pointer(x))
		ms.StoreMessageInfo(mi)
	}
}

func (x *MessagePathEnum) String() string {
	return protoimpl.X.MessageStringOf(x)
}

func (*MessagePathEnum) ProtoMessage() {}

<<<<<<< HEAD
type MessageWithPathEnum struct {
	Value                PathEnum `protobuf:"varint,1,opt,name=value,proto3,enum=grpc.gateway.examples.internal.pathenum.PathEnum" json:"value,omitempty"`
	XXX_NoUnkeyedLiteral struct{} `json:"-"`
	XXX_unrecognized     []byte   `json:"-"`
	XXX_sizecache        int32    `json:"-"`
}

func (m *MessageWithPathEnum) Reset()         { *m = MessageWithPathEnum{} }
func (m *MessageWithPathEnum) String() string { return proto.CompactTextString(m) }
func (*MessageWithPathEnum) ProtoMessage()    {}
func (*MessageWithPathEnum) Descriptor() ([]byte, []int) {
	return fileDescriptor_83f42520181de088, []int{1}
}

func (m *MessageWithPathEnum) XXX_Unmarshal(b []byte) error {
	return xxx_messageInfo_MessageWithPathEnum.Unmarshal(m, b)
}
func (m *MessageWithPathEnum) XXX_Marshal(b []byte, deterministic bool) ([]byte, error) {
	return xxx_messageInfo_MessageWithPathEnum.Marshal(b, m, deterministic)
}
func (m *MessageWithPathEnum) XXX_Merge(src proto.Message) {
	xxx_messageInfo_MessageWithPathEnum.Merge(m, src)
}
func (m *MessageWithPathEnum) XXX_Size() int {
	return xxx_messageInfo_MessageWithPathEnum.Size(m)
}
func (m *MessageWithPathEnum) XXX_DiscardUnknown() {
	xxx_messageInfo_MessageWithPathEnum.DiscardUnknown(m)
}

var xxx_messageInfo_MessageWithPathEnum proto.InternalMessageInfo

func (m *MessageWithPathEnum) GetValue() PathEnum {
	if m != nil {
		return m.Value
	}
	return PathEnum_ABC
}

type MessageWithNestedPathEnum struct {
	Value                MessagePathEnum_NestedPathEnum `protobuf:"varint,1,opt,name=value,proto3,enum=grpc.gateway.examples.internal.pathenum.MessagePathEnum_NestedPathEnum" json:"value,omitempty"`
	XXX_NoUnkeyedLiteral struct{}                       `json:"-"`
	XXX_unrecognized     []byte                         `json:"-"`
	XXX_sizecache        int32                          `json:"-"`
}

func (m *MessageWithNestedPathEnum) Reset()         { *m = MessageWithNestedPathEnum{} }
func (m *MessageWithNestedPathEnum) String() string { return proto.CompactTextString(m) }
func (*MessageWithNestedPathEnum) ProtoMessage()    {}
func (*MessageWithNestedPathEnum) Descriptor() ([]byte, []int) {
	return fileDescriptor_83f42520181de088, []int{2}
}

func (m *MessageWithNestedPathEnum) XXX_Unmarshal(b []byte) error {
	return xxx_messageInfo_MessageWithNestedPathEnum.Unmarshal(m, b)
}
func (m *MessageWithNestedPathEnum) XXX_Marshal(b []byte, deterministic bool) ([]byte, error) {
	return xxx_messageInfo_MessageWithNestedPathEnum.Marshal(b, m, deterministic)
}
func (m *MessageWithNestedPathEnum) XXX_Merge(src proto.Message) {
	xxx_messageInfo_MessageWithNestedPathEnum.Merge(m, src)
}
func (m *MessageWithNestedPathEnum) XXX_Size() int {
	return xxx_messageInfo_MessageWithNestedPathEnum.Size(m)
}
func (m *MessageWithNestedPathEnum) XXX_DiscardUnknown() {
	xxx_messageInfo_MessageWithNestedPathEnum.DiscardUnknown(m)
}

var xxx_messageInfo_MessageWithNestedPathEnum proto.InternalMessageInfo

func (m *MessageWithNestedPathEnum) GetValue() MessagePathEnum_NestedPathEnum {
	if m != nil {
		return m.Value
	}
	return MessagePathEnum_GHI
}

func init() {
	proto.RegisterEnum("grpc.gateway.examples.internal.pathenum.PathEnum", PathEnum_name, PathEnum_value)
	proto.RegisterEnum("grpc.gateway.examples.internal.pathenum.MessagePathEnum_NestedPathEnum", MessagePathEnum_NestedPathEnum_name, MessagePathEnum_NestedPathEnum_value)
	proto.RegisterType((*MessagePathEnum)(nil), "grpc.gateway.examples.internal.pathenum.MessagePathEnum")
	proto.RegisterType((*MessageWithPathEnum)(nil), "grpc.gateway.examples.internal.pathenum.MessageWithPathEnum")
	proto.RegisterType((*MessageWithNestedPathEnum)(nil), "grpc.gateway.examples.internal.pathenum.MessageWithNestedPathEnum")
=======
func (x *MessagePathEnum) ProtoReflect() protoreflect.Message {
	mi := &file_examples_internal_proto_pathenum_path_enum_proto_msgTypes[0]
	if protoimpl.UnsafeEnabled && x != nil {
		ms := protoimpl.X.MessageStateOf(protoimpl.Pointer(x))
		if ms.LoadMessageInfo() == nil {
			ms.StoreMessageInfo(mi)
		}
		return ms
	}
	return mi.MessageOf(x)
>>>>>>> 0e11f6f8
}

// Deprecated: Use MessagePathEnum.ProtoReflect.Descriptor instead.
func (*MessagePathEnum) Descriptor() ([]byte, []int) {
	return file_examples_internal_proto_pathenum_path_enum_proto_rawDescGZIP(), []int{0}
}

var File_examples_internal_proto_pathenum_path_enum_proto protoreflect.FileDescriptor

var file_examples_internal_proto_pathenum_path_enum_proto_rawDesc = []byte{
	0x0a, 0x30, 0x65, 0x78, 0x61, 0x6d, 0x70, 0x6c, 0x65, 0x73, 0x2f, 0x69, 0x6e, 0x74, 0x65, 0x72,
	0x6e, 0x61, 0x6c, 0x2f, 0x70, 0x72, 0x6f, 0x74, 0x6f, 0x2f, 0x70, 0x61, 0x74, 0x68, 0x65, 0x6e,
	0x75, 0x6d, 0x2f, 0x70, 0x61, 0x74, 0x68, 0x5f, 0x65, 0x6e, 0x75, 0x6d, 0x2e, 0x70, 0x72, 0x6f,
	0x74, 0x6f, 0x12, 0x27, 0x67, 0x72, 0x70, 0x63, 0x2e, 0x67, 0x61, 0x74, 0x65, 0x77, 0x61, 0x79,
	0x2e, 0x65, 0x78, 0x61, 0x6d, 0x70, 0x6c, 0x65, 0x73, 0x2e, 0x69, 0x6e, 0x74, 0x65, 0x72, 0x6e,
	0x61, 0x6c, 0x2e, 0x70, 0x61, 0x74, 0x68, 0x65, 0x6e, 0x75, 0x6d, 0x22, 0x35, 0x0a, 0x0f, 0x4d,
	0x65, 0x73, 0x73, 0x61, 0x67, 0x65, 0x50, 0x61, 0x74, 0x68, 0x45, 0x6e, 0x75, 0x6d, 0x22, 0x22,
	0x0a, 0x0e, 0x4e, 0x65, 0x73, 0x74, 0x65, 0x64, 0x50, 0x61, 0x74, 0x68, 0x45, 0x6e, 0x75, 0x6d,
	0x12, 0x07, 0x0a, 0x03, 0x47, 0x48, 0x49, 0x10, 0x00, 0x12, 0x07, 0x0a, 0x03, 0x4a, 0x4b, 0x4c,
	0x10, 0x01, 0x2a, 0x1c, 0x0a, 0x08, 0x50, 0x61, 0x74, 0x68, 0x45, 0x6e, 0x75, 0x6d, 0x12, 0x07,
	0x0a, 0x03, 0x41, 0x42, 0x43, 0x10, 0x00, 0x12, 0x07, 0x0a, 0x03, 0x44, 0x45, 0x46, 0x10, 0x01,
	0x42, 0x4c, 0x5a, 0x4a, 0x67, 0x69, 0x74, 0x68, 0x75, 0x62, 0x2e, 0x63, 0x6f, 0x6d, 0x2f, 0x67,
	0x72, 0x70, 0x63, 0x2d, 0x65, 0x63, 0x6f, 0x73, 0x79, 0x73, 0x74, 0x65, 0x6d, 0x2f, 0x67, 0x72,
	0x70, 0x63, 0x2d, 0x67, 0x61, 0x74, 0x65, 0x77, 0x61, 0x79, 0x2f, 0x76, 0x32, 0x2f, 0x65, 0x78,
	0x61, 0x6d, 0x70, 0x6c, 0x65, 0x73, 0x2f, 0x69, 0x6e, 0x74, 0x65, 0x72, 0x6e, 0x61, 0x6c, 0x2f,
	0x70, 0x72, 0x6f, 0x74, 0x6f, 0x2f, 0x70, 0x61, 0x74, 0x68, 0x65, 0x6e, 0x75, 0x6d, 0x62, 0x06,
	0x70, 0x72, 0x6f, 0x74, 0x6f, 0x33,
}

var (
	file_examples_internal_proto_pathenum_path_enum_proto_rawDescOnce sync.Once
	file_examples_internal_proto_pathenum_path_enum_proto_rawDescData = file_examples_internal_proto_pathenum_path_enum_proto_rawDesc
)

<<<<<<< HEAD
var fileDescriptor_83f42520181de088 = []byte{
	// 249 bytes of a gzipped FileDescriptorProto
	0x1f, 0x8b, 0x08, 0x00, 0x00, 0x00, 0x00, 0x00, 0x02, 0xff, 0xe2, 0x32, 0x48, 0xad, 0x48, 0xcc,
	0x2d, 0xc8, 0x49, 0x2d, 0xd6, 0xcf, 0xcc, 0x2b, 0x49, 0x2d, 0xca, 0x4b, 0xcc, 0xd1, 0x2f, 0x28,
	0xca, 0x2f, 0xc9, 0xd7, 0x2f, 0x48, 0x2c, 0xc9, 0x48, 0xcd, 0x2b, 0xcd, 0x05, 0x33, 0xe2, 0x41,
	0x2c, 0x3d, 0xb0, 0x84, 0x90, 0x7a, 0x7a, 0x51, 0x41, 0xb2, 0x5e, 0x7a, 0x62, 0x49, 0x6a, 0x79,
	0x62, 0xa5, 0x1e, 0x4c, 0xbb, 0x1e, 0x4c, 0xbb, 0x1e, 0x4c, 0xa3, 0x92, 0x29, 0x17, 0xbf, 0x6f,
	0x6a, 0x71, 0x71, 0x62, 0x7a, 0x6a, 0x40, 0x62, 0x49, 0x86, 0x2b, 0x48, 0x48, 0x89, 0x8b, 0xcf,
	0x2f, 0xb5, 0xb8, 0x24, 0x35, 0x05, 0x26, 0x22, 0xc4, 0xce, 0xc5, 0xec, 0xee, 0xe1, 0x29, 0xc0,
	0x00, 0x62, 0x78, 0x79, 0xfb, 0x08, 0x30, 0x2a, 0xc5, 0x71, 0x09, 0x43, 0xb5, 0x85, 0x67, 0x96,
	0x64, 0xc0, 0x15, 0xba, 0x73, 0xb1, 0x96, 0x25, 0xe6, 0x94, 0xa6, 0x4a, 0x30, 0x2a, 0x30, 0x6a,
	0xf0, 0x19, 0x19, 0xea, 0x11, 0xe9, 0x0c, 0x3d, 0x98, 0x09, 0x41, 0x10, 0xfd, 0x4a, 0x55, 0x5c,
	0x92, 0x48, 0xe6, 0xa3, 0x39, 0x27, 0x16, 0xd5, 0x16, 0x77, 0xa2, 0x6d, 0x41, 0xf3, 0xa9, 0x1e,
	0xaa, 0xb9, 0x50, 0xbb, 0xb5, 0x64, 0xb8, 0x38, 0x90, 0x7d, 0xee, 0xe8, 0xe4, 0x0c, 0xf1, 0xb9,
	0x8b, 0xab, 0x9b, 0x00, 0xa3, 0x93, 0x67, 0x94, 0x7b, 0x7a, 0x66, 0x49, 0x46, 0x69, 0x92, 0x5e,
	0x72, 0x7e, 0xae, 0x3e, 0xc8, 0x66, 0xdd, 0xd4, 0xe4, 0xfc, 0xe2, 0xca, 0xe2, 0x92, 0x54, 0x28,
	0x17, 0xea, 0x10, 0x7d, 0x42, 0x91, 0x96, 0xc4, 0x06, 0xe6, 0x1b, 0x03, 0x02, 0x00, 0x00, 0xff,
	0xff, 0xce, 0x83, 0xf1, 0x07, 0xdf, 0x01, 0x00, 0x00,
=======
func file_examples_internal_proto_pathenum_path_enum_proto_rawDescGZIP() []byte {
	file_examples_internal_proto_pathenum_path_enum_proto_rawDescOnce.Do(func() {
		file_examples_internal_proto_pathenum_path_enum_proto_rawDescData = protoimpl.X.CompressGZIP(file_examples_internal_proto_pathenum_path_enum_proto_rawDescData)
	})
	return file_examples_internal_proto_pathenum_path_enum_proto_rawDescData
}

var file_examples_internal_proto_pathenum_path_enum_proto_enumTypes = make([]protoimpl.EnumInfo, 2)
var file_examples_internal_proto_pathenum_path_enum_proto_msgTypes = make([]protoimpl.MessageInfo, 1)
var file_examples_internal_proto_pathenum_path_enum_proto_goTypes = []interface{}{
	(PathEnum)(0),                       // 0: grpc.gateway.examples.internal.pathenum.PathEnum
	(MessagePathEnum_NestedPathEnum)(0), // 1: grpc.gateway.examples.internal.pathenum.MessagePathEnum.NestedPathEnum
	(*MessagePathEnum)(nil),             // 2: grpc.gateway.examples.internal.pathenum.MessagePathEnum
}
var file_examples_internal_proto_pathenum_path_enum_proto_depIdxs = []int32{
	0, // [0:0] is the sub-list for method output_type
	0, // [0:0] is the sub-list for method input_type
	0, // [0:0] is the sub-list for extension type_name
	0, // [0:0] is the sub-list for extension extendee
	0, // [0:0] is the sub-list for field type_name
}

func init() { file_examples_internal_proto_pathenum_path_enum_proto_init() }
func file_examples_internal_proto_pathenum_path_enum_proto_init() {
	if File_examples_internal_proto_pathenum_path_enum_proto != nil {
		return
	}
	if !protoimpl.UnsafeEnabled {
		file_examples_internal_proto_pathenum_path_enum_proto_msgTypes[0].Exporter = func(v interface{}, i int) interface{} {
			switch v := v.(*MessagePathEnum); i {
			case 0:
				return &v.state
			case 1:
				return &v.sizeCache
			case 2:
				return &v.unknownFields
			default:
				return nil
			}
		}
	}
	type x struct{}
	out := protoimpl.TypeBuilder{
		File: protoimpl.DescBuilder{
			GoPackagePath: reflect.TypeOf(x{}).PkgPath(),
			RawDescriptor: file_examples_internal_proto_pathenum_path_enum_proto_rawDesc,
			NumEnums:      2,
			NumMessages:   1,
			NumExtensions: 0,
			NumServices:   0,
		},
		GoTypes:           file_examples_internal_proto_pathenum_path_enum_proto_goTypes,
		DependencyIndexes: file_examples_internal_proto_pathenum_path_enum_proto_depIdxs,
		EnumInfos:         file_examples_internal_proto_pathenum_path_enum_proto_enumTypes,
		MessageInfos:      file_examples_internal_proto_pathenum_path_enum_proto_msgTypes,
	}.Build()
	File_examples_internal_proto_pathenum_path_enum_proto = out.File
	file_examples_internal_proto_pathenum_path_enum_proto_rawDesc = nil
	file_examples_internal_proto_pathenum_path_enum_proto_goTypes = nil
	file_examples_internal_proto_pathenum_path_enum_proto_depIdxs = nil
>>>>>>> 0e11f6f8
}<|MERGE_RESOLUTION|>--- conflicted
+++ resolved
@@ -138,92 +138,6 @@
 
 func (*MessagePathEnum) ProtoMessage() {}
 
-<<<<<<< HEAD
-type MessageWithPathEnum struct {
-	Value                PathEnum `protobuf:"varint,1,opt,name=value,proto3,enum=grpc.gateway.examples.internal.pathenum.PathEnum" json:"value,omitempty"`
-	XXX_NoUnkeyedLiteral struct{} `json:"-"`
-	XXX_unrecognized     []byte   `json:"-"`
-	XXX_sizecache        int32    `json:"-"`
-}
-
-func (m *MessageWithPathEnum) Reset()         { *m = MessageWithPathEnum{} }
-func (m *MessageWithPathEnum) String() string { return proto.CompactTextString(m) }
-func (*MessageWithPathEnum) ProtoMessage()    {}
-func (*MessageWithPathEnum) Descriptor() ([]byte, []int) {
-	return fileDescriptor_83f42520181de088, []int{1}
-}
-
-func (m *MessageWithPathEnum) XXX_Unmarshal(b []byte) error {
-	return xxx_messageInfo_MessageWithPathEnum.Unmarshal(m, b)
-}
-func (m *MessageWithPathEnum) XXX_Marshal(b []byte, deterministic bool) ([]byte, error) {
-	return xxx_messageInfo_MessageWithPathEnum.Marshal(b, m, deterministic)
-}
-func (m *MessageWithPathEnum) XXX_Merge(src proto.Message) {
-	xxx_messageInfo_MessageWithPathEnum.Merge(m, src)
-}
-func (m *MessageWithPathEnum) XXX_Size() int {
-	return xxx_messageInfo_MessageWithPathEnum.Size(m)
-}
-func (m *MessageWithPathEnum) XXX_DiscardUnknown() {
-	xxx_messageInfo_MessageWithPathEnum.DiscardUnknown(m)
-}
-
-var xxx_messageInfo_MessageWithPathEnum proto.InternalMessageInfo
-
-func (m *MessageWithPathEnum) GetValue() PathEnum {
-	if m != nil {
-		return m.Value
-	}
-	return PathEnum_ABC
-}
-
-type MessageWithNestedPathEnum struct {
-	Value                MessagePathEnum_NestedPathEnum `protobuf:"varint,1,opt,name=value,proto3,enum=grpc.gateway.examples.internal.pathenum.MessagePathEnum_NestedPathEnum" json:"value,omitempty"`
-	XXX_NoUnkeyedLiteral struct{}                       `json:"-"`
-	XXX_unrecognized     []byte                         `json:"-"`
-	XXX_sizecache        int32                          `json:"-"`
-}
-
-func (m *MessageWithNestedPathEnum) Reset()         { *m = MessageWithNestedPathEnum{} }
-func (m *MessageWithNestedPathEnum) String() string { return proto.CompactTextString(m) }
-func (*MessageWithNestedPathEnum) ProtoMessage()    {}
-func (*MessageWithNestedPathEnum) Descriptor() ([]byte, []int) {
-	return fileDescriptor_83f42520181de088, []int{2}
-}
-
-func (m *MessageWithNestedPathEnum) XXX_Unmarshal(b []byte) error {
-	return xxx_messageInfo_MessageWithNestedPathEnum.Unmarshal(m, b)
-}
-func (m *MessageWithNestedPathEnum) XXX_Marshal(b []byte, deterministic bool) ([]byte, error) {
-	return xxx_messageInfo_MessageWithNestedPathEnum.Marshal(b, m, deterministic)
-}
-func (m *MessageWithNestedPathEnum) XXX_Merge(src proto.Message) {
-	xxx_messageInfo_MessageWithNestedPathEnum.Merge(m, src)
-}
-func (m *MessageWithNestedPathEnum) XXX_Size() int {
-	return xxx_messageInfo_MessageWithNestedPathEnum.Size(m)
-}
-func (m *MessageWithNestedPathEnum) XXX_DiscardUnknown() {
-	xxx_messageInfo_MessageWithNestedPathEnum.DiscardUnknown(m)
-}
-
-var xxx_messageInfo_MessageWithNestedPathEnum proto.InternalMessageInfo
-
-func (m *MessageWithNestedPathEnum) GetValue() MessagePathEnum_NestedPathEnum {
-	if m != nil {
-		return m.Value
-	}
-	return MessagePathEnum_GHI
-}
-
-func init() {
-	proto.RegisterEnum("grpc.gateway.examples.internal.pathenum.PathEnum", PathEnum_name, PathEnum_value)
-	proto.RegisterEnum("grpc.gateway.examples.internal.pathenum.MessagePathEnum_NestedPathEnum", MessagePathEnum_NestedPathEnum_name, MessagePathEnum_NestedPathEnum_value)
-	proto.RegisterType((*MessagePathEnum)(nil), "grpc.gateway.examples.internal.pathenum.MessagePathEnum")
-	proto.RegisterType((*MessageWithPathEnum)(nil), "grpc.gateway.examples.internal.pathenum.MessageWithPathEnum")
-	proto.RegisterType((*MessageWithNestedPathEnum)(nil), "grpc.gateway.examples.internal.pathenum.MessageWithNestedPathEnum")
-=======
 func (x *MessagePathEnum) ProtoReflect() protoreflect.Message {
 	mi := &file_examples_internal_proto_pathenum_path_enum_proto_msgTypes[0]
 	if protoimpl.UnsafeEnabled && x != nil {
@@ -234,12 +148,105 @@
 		return ms
 	}
 	return mi.MessageOf(x)
->>>>>>> 0e11f6f8
 }
 
 // Deprecated: Use MessagePathEnum.ProtoReflect.Descriptor instead.
 func (*MessagePathEnum) Descriptor() ([]byte, []int) {
 	return file_examples_internal_proto_pathenum_path_enum_proto_rawDescGZIP(), []int{0}
+}
+
+type MessageWithPathEnum struct {
+	state         protoimpl.MessageState
+	sizeCache     protoimpl.SizeCache
+	unknownFields protoimpl.UnknownFields
+
+	Value PathEnum `protobuf:"varint,1,opt,name=value,proto3,enum=grpc.gateway.examples.internal.pathenum.PathEnum" json:"value,omitempty"`
+}
+
+func (x *MessageWithPathEnum) Reset() {
+	*x = MessageWithPathEnum{}
+	if protoimpl.UnsafeEnabled {
+		mi := &file_examples_internal_proto_pathenum_path_enum_proto_msgTypes[1]
+		ms := protoimpl.X.MessageStateOf(protoimpl.Pointer(x))
+		ms.StoreMessageInfo(mi)
+	}
+}
+
+func (x *MessageWithPathEnum) String() string {
+	return protoimpl.X.MessageStringOf(x)
+}
+
+func (*MessageWithPathEnum) ProtoMessage() {}
+
+func (x *MessageWithPathEnum) ProtoReflect() protoreflect.Message {
+	mi := &file_examples_internal_proto_pathenum_path_enum_proto_msgTypes[1]
+	if protoimpl.UnsafeEnabled && x != nil {
+		ms := protoimpl.X.MessageStateOf(protoimpl.Pointer(x))
+		if ms.LoadMessageInfo() == nil {
+			ms.StoreMessageInfo(mi)
+		}
+		return ms
+	}
+	return mi.MessageOf(x)
+}
+
+// Deprecated: Use MessageWithPathEnum.ProtoReflect.Descriptor instead.
+func (*MessageWithPathEnum) Descriptor() ([]byte, []int) {
+	return file_examples_internal_proto_pathenum_path_enum_proto_rawDescGZIP(), []int{1}
+}
+
+func (x *MessageWithPathEnum) GetValue() PathEnum {
+	if x != nil {
+		return x.Value
+	}
+	return PathEnum_ABC
+}
+
+type MessageWithNestedPathEnum struct {
+	state         protoimpl.MessageState
+	sizeCache     protoimpl.SizeCache
+	unknownFields protoimpl.UnknownFields
+
+	Value MessagePathEnum_NestedPathEnum `protobuf:"varint,1,opt,name=value,proto3,enum=grpc.gateway.examples.internal.pathenum.MessagePathEnum_NestedPathEnum" json:"value,omitempty"`
+}
+
+func (x *MessageWithNestedPathEnum) Reset() {
+	*x = MessageWithNestedPathEnum{}
+	if protoimpl.UnsafeEnabled {
+		mi := &file_examples_internal_proto_pathenum_path_enum_proto_msgTypes[2]
+		ms := protoimpl.X.MessageStateOf(protoimpl.Pointer(x))
+		ms.StoreMessageInfo(mi)
+	}
+}
+
+func (x *MessageWithNestedPathEnum) String() string {
+	return protoimpl.X.MessageStringOf(x)
+}
+
+func (*MessageWithNestedPathEnum) ProtoMessage() {}
+
+func (x *MessageWithNestedPathEnum) ProtoReflect() protoreflect.Message {
+	mi := &file_examples_internal_proto_pathenum_path_enum_proto_msgTypes[2]
+	if protoimpl.UnsafeEnabled && x != nil {
+		ms := protoimpl.X.MessageStateOf(protoimpl.Pointer(x))
+		if ms.LoadMessageInfo() == nil {
+			ms.StoreMessageInfo(mi)
+		}
+		return ms
+	}
+	return mi.MessageOf(x)
+}
+
+// Deprecated: Use MessageWithNestedPathEnum.ProtoReflect.Descriptor instead.
+func (*MessageWithNestedPathEnum) Descriptor() ([]byte, []int) {
+	return file_examples_internal_proto_pathenum_path_enum_proto_rawDescGZIP(), []int{2}
+}
+
+func (x *MessageWithNestedPathEnum) GetValue() MessagePathEnum_NestedPathEnum {
+	if x != nil {
+		return x.Value
+	}
+	return MessagePathEnum_GHI
 }
 
 var File_examples_internal_proto_pathenum_path_enum_proto protoreflect.FileDescriptor
@@ -254,14 +261,28 @@
 	0x65, 0x73, 0x73, 0x61, 0x67, 0x65, 0x50, 0x61, 0x74, 0x68, 0x45, 0x6e, 0x75, 0x6d, 0x22, 0x22,
 	0x0a, 0x0e, 0x4e, 0x65, 0x73, 0x74, 0x65, 0x64, 0x50, 0x61, 0x74, 0x68, 0x45, 0x6e, 0x75, 0x6d,
 	0x12, 0x07, 0x0a, 0x03, 0x47, 0x48, 0x49, 0x10, 0x00, 0x12, 0x07, 0x0a, 0x03, 0x4a, 0x4b, 0x4c,
-	0x10, 0x01, 0x2a, 0x1c, 0x0a, 0x08, 0x50, 0x61, 0x74, 0x68, 0x45, 0x6e, 0x75, 0x6d, 0x12, 0x07,
-	0x0a, 0x03, 0x41, 0x42, 0x43, 0x10, 0x00, 0x12, 0x07, 0x0a, 0x03, 0x44, 0x45, 0x46, 0x10, 0x01,
-	0x42, 0x4c, 0x5a, 0x4a, 0x67, 0x69, 0x74, 0x68, 0x75, 0x62, 0x2e, 0x63, 0x6f, 0x6d, 0x2f, 0x67,
-	0x72, 0x70, 0x63, 0x2d, 0x65, 0x63, 0x6f, 0x73, 0x79, 0x73, 0x74, 0x65, 0x6d, 0x2f, 0x67, 0x72,
-	0x70, 0x63, 0x2d, 0x67, 0x61, 0x74, 0x65, 0x77, 0x61, 0x79, 0x2f, 0x76, 0x32, 0x2f, 0x65, 0x78,
-	0x61, 0x6d, 0x70, 0x6c, 0x65, 0x73, 0x2f, 0x69, 0x6e, 0x74, 0x65, 0x72, 0x6e, 0x61, 0x6c, 0x2f,
-	0x70, 0x72, 0x6f, 0x74, 0x6f, 0x2f, 0x70, 0x61, 0x74, 0x68, 0x65, 0x6e, 0x75, 0x6d, 0x62, 0x06,
-	0x70, 0x72, 0x6f, 0x74, 0x6f, 0x33,
+	0x10, 0x01, 0x22, 0x5e, 0x0a, 0x13, 0x4d, 0x65, 0x73, 0x73, 0x61, 0x67, 0x65, 0x57, 0x69, 0x74,
+	0x68, 0x50, 0x61, 0x74, 0x68, 0x45, 0x6e, 0x75, 0x6d, 0x12, 0x47, 0x0a, 0x05, 0x76, 0x61, 0x6c,
+	0x75, 0x65, 0x18, 0x01, 0x20, 0x01, 0x28, 0x0e, 0x32, 0x31, 0x2e, 0x67, 0x72, 0x70, 0x63, 0x2e,
+	0x67, 0x61, 0x74, 0x65, 0x77, 0x61, 0x79, 0x2e, 0x65, 0x78, 0x61, 0x6d, 0x70, 0x6c, 0x65, 0x73,
+	0x2e, 0x69, 0x6e, 0x74, 0x65, 0x72, 0x6e, 0x61, 0x6c, 0x2e, 0x70, 0x61, 0x74, 0x68, 0x65, 0x6e,
+	0x75, 0x6d, 0x2e, 0x50, 0x61, 0x74, 0x68, 0x45, 0x6e, 0x75, 0x6d, 0x52, 0x05, 0x76, 0x61, 0x6c,
+	0x75, 0x65, 0x22, 0x7a, 0x0a, 0x19, 0x4d, 0x65, 0x73, 0x73, 0x61, 0x67, 0x65, 0x57, 0x69, 0x74,
+	0x68, 0x4e, 0x65, 0x73, 0x74, 0x65, 0x64, 0x50, 0x61, 0x74, 0x68, 0x45, 0x6e, 0x75, 0x6d, 0x12,
+	0x5d, 0x0a, 0x05, 0x76, 0x61, 0x6c, 0x75, 0x65, 0x18, 0x01, 0x20, 0x01, 0x28, 0x0e, 0x32, 0x47,
+	0x2e, 0x67, 0x72, 0x70, 0x63, 0x2e, 0x67, 0x61, 0x74, 0x65, 0x77, 0x61, 0x79, 0x2e, 0x65, 0x78,
+	0x61, 0x6d, 0x70, 0x6c, 0x65, 0x73, 0x2e, 0x69, 0x6e, 0x74, 0x65, 0x72, 0x6e, 0x61, 0x6c, 0x2e,
+	0x70, 0x61, 0x74, 0x68, 0x65, 0x6e, 0x75, 0x6d, 0x2e, 0x4d, 0x65, 0x73, 0x73, 0x61, 0x67, 0x65,
+	0x50, 0x61, 0x74, 0x68, 0x45, 0x6e, 0x75, 0x6d, 0x2e, 0x4e, 0x65, 0x73, 0x74, 0x65, 0x64, 0x50,
+	0x61, 0x74, 0x68, 0x45, 0x6e, 0x75, 0x6d, 0x52, 0x05, 0x76, 0x61, 0x6c, 0x75, 0x65, 0x2a, 0x1c,
+	0x0a, 0x08, 0x50, 0x61, 0x74, 0x68, 0x45, 0x6e, 0x75, 0x6d, 0x12, 0x07, 0x0a, 0x03, 0x41, 0x42,
+	0x43, 0x10, 0x00, 0x12, 0x07, 0x0a, 0x03, 0x44, 0x45, 0x46, 0x10, 0x01, 0x42, 0x4c, 0x5a, 0x4a,
+	0x67, 0x69, 0x74, 0x68, 0x75, 0x62, 0x2e, 0x63, 0x6f, 0x6d, 0x2f, 0x67, 0x72, 0x70, 0x63, 0x2d,
+	0x65, 0x63, 0x6f, 0x73, 0x79, 0x73, 0x74, 0x65, 0x6d, 0x2f, 0x67, 0x72, 0x70, 0x63, 0x2d, 0x67,
+	0x61, 0x74, 0x65, 0x77, 0x61, 0x79, 0x2f, 0x76, 0x32, 0x2f, 0x65, 0x78, 0x61, 0x6d, 0x70, 0x6c,
+	0x65, 0x73, 0x2f, 0x69, 0x6e, 0x74, 0x65, 0x72, 0x6e, 0x61, 0x6c, 0x2f, 0x70, 0x72, 0x6f, 0x74,
+	0x6f, 0x2f, 0x70, 0x61, 0x74, 0x68, 0x65, 0x6e, 0x75, 0x6d, 0x62, 0x06, 0x70, 0x72, 0x6f, 0x74,
+	0x6f, 0x33,
 }
 
 var (
@@ -269,26 +290,6 @@
 	file_examples_internal_proto_pathenum_path_enum_proto_rawDescData = file_examples_internal_proto_pathenum_path_enum_proto_rawDesc
 )
 
-<<<<<<< HEAD
-var fileDescriptor_83f42520181de088 = []byte{
-	// 249 bytes of a gzipped FileDescriptorProto
-	0x1f, 0x8b, 0x08, 0x00, 0x00, 0x00, 0x00, 0x00, 0x02, 0xff, 0xe2, 0x32, 0x48, 0xad, 0x48, 0xcc,
-	0x2d, 0xc8, 0x49, 0x2d, 0xd6, 0xcf, 0xcc, 0x2b, 0x49, 0x2d, 0xca, 0x4b, 0xcc, 0xd1, 0x2f, 0x28,
-	0xca, 0x2f, 0xc9, 0xd7, 0x2f, 0x48, 0x2c, 0xc9, 0x48, 0xcd, 0x2b, 0xcd, 0x05, 0x33, 0xe2, 0x41,
-	0x2c, 0x3d, 0xb0, 0x84, 0x90, 0x7a, 0x7a, 0x51, 0x41, 0xb2, 0x5e, 0x7a, 0x62, 0x49, 0x6a, 0x79,
-	0x62, 0xa5, 0x1e, 0x4c, 0xbb, 0x1e, 0x4c, 0xbb, 0x1e, 0x4c, 0xa3, 0x92, 0x29, 0x17, 0xbf, 0x6f,
-	0x6a, 0x71, 0x71, 0x62, 0x7a, 0x6a, 0x40, 0x62, 0x49, 0x86, 0x2b, 0x48, 0x48, 0x89, 0x8b, 0xcf,
-	0x2f, 0xb5, 0xb8, 0x24, 0x35, 0x05, 0x26, 0x22, 0xc4, 0xce, 0xc5, 0xec, 0xee, 0xe1, 0x29, 0xc0,
-	0x00, 0x62, 0x78, 0x79, 0xfb, 0x08, 0x30, 0x2a, 0xc5, 0x71, 0x09, 0x43, 0xb5, 0x85, 0x67, 0x96,
-	0x64, 0xc0, 0x15, 0xba, 0x73, 0xb1, 0x96, 0x25, 0xe6, 0x94, 0xa6, 0x4a, 0x30, 0x2a, 0x30, 0x6a,
-	0xf0, 0x19, 0x19, 0xea, 0x11, 0xe9, 0x0c, 0x3d, 0x98, 0x09, 0x41, 0x10, 0xfd, 0x4a, 0x55, 0x5c,
-	0x92, 0x48, 0xe6, 0xa3, 0x39, 0x27, 0x16, 0xd5, 0x16, 0x77, 0xa2, 0x6d, 0x41, 0xf3, 0xa9, 0x1e,
-	0xaa, 0xb9, 0x50, 0xbb, 0xb5, 0x64, 0xb8, 0x38, 0x90, 0x7d, 0xee, 0xe8, 0xe4, 0x0c, 0xf1, 0xb9,
-	0x8b, 0xab, 0x9b, 0x00, 0xa3, 0x93, 0x67, 0x94, 0x7b, 0x7a, 0x66, 0x49, 0x46, 0x69, 0x92, 0x5e,
-	0x72, 0x7e, 0xae, 0x3e, 0xc8, 0x66, 0xdd, 0xd4, 0xe4, 0xfc, 0xe2, 0xca, 0xe2, 0x92, 0x54, 0x28,
-	0x17, 0xea, 0x10, 0x7d, 0x42, 0x91, 0x96, 0xc4, 0x06, 0xe6, 0x1b, 0x03, 0x02, 0x00, 0x00, 0xff,
-	0xff, 0xce, 0x83, 0xf1, 0x07, 0xdf, 0x01, 0x00, 0x00,
-=======
 func file_examples_internal_proto_pathenum_path_enum_proto_rawDescGZIP() []byte {
 	file_examples_internal_proto_pathenum_path_enum_proto_rawDescOnce.Do(func() {
 		file_examples_internal_proto_pathenum_path_enum_proto_rawDescData = protoimpl.X.CompressGZIP(file_examples_internal_proto_pathenum_path_enum_proto_rawDescData)
@@ -297,18 +298,22 @@
 }
 
 var file_examples_internal_proto_pathenum_path_enum_proto_enumTypes = make([]protoimpl.EnumInfo, 2)
-var file_examples_internal_proto_pathenum_path_enum_proto_msgTypes = make([]protoimpl.MessageInfo, 1)
+var file_examples_internal_proto_pathenum_path_enum_proto_msgTypes = make([]protoimpl.MessageInfo, 3)
 var file_examples_internal_proto_pathenum_path_enum_proto_goTypes = []interface{}{
 	(PathEnum)(0),                       // 0: grpc.gateway.examples.internal.pathenum.PathEnum
 	(MessagePathEnum_NestedPathEnum)(0), // 1: grpc.gateway.examples.internal.pathenum.MessagePathEnum.NestedPathEnum
 	(*MessagePathEnum)(nil),             // 2: grpc.gateway.examples.internal.pathenum.MessagePathEnum
+	(*MessageWithPathEnum)(nil),         // 3: grpc.gateway.examples.internal.pathenum.MessageWithPathEnum
+	(*MessageWithNestedPathEnum)(nil),   // 4: grpc.gateway.examples.internal.pathenum.MessageWithNestedPathEnum
 }
 var file_examples_internal_proto_pathenum_path_enum_proto_depIdxs = []int32{
-	0, // [0:0] is the sub-list for method output_type
-	0, // [0:0] is the sub-list for method input_type
-	0, // [0:0] is the sub-list for extension type_name
-	0, // [0:0] is the sub-list for extension extendee
-	0, // [0:0] is the sub-list for field type_name
+	0, // 0: grpc.gateway.examples.internal.pathenum.MessageWithPathEnum.value:type_name -> grpc.gateway.examples.internal.pathenum.PathEnum
+	1, // 1: grpc.gateway.examples.internal.pathenum.MessageWithNestedPathEnum.value:type_name -> grpc.gateway.examples.internal.pathenum.MessagePathEnum.NestedPathEnum
+	2, // [2:2] is the sub-list for method output_type
+	2, // [2:2] is the sub-list for method input_type
+	2, // [2:2] is the sub-list for extension type_name
+	2, // [2:2] is the sub-list for extension extendee
+	0, // [0:2] is the sub-list for field type_name
 }
 
 func init() { file_examples_internal_proto_pathenum_path_enum_proto_init() }
@@ -329,6 +334,30 @@
 				return nil
 			}
 		}
+		file_examples_internal_proto_pathenum_path_enum_proto_msgTypes[1].Exporter = func(v interface{}, i int) interface{} {
+			switch v := v.(*MessageWithPathEnum); i {
+			case 0:
+				return &v.state
+			case 1:
+				return &v.sizeCache
+			case 2:
+				return &v.unknownFields
+			default:
+				return nil
+			}
+		}
+		file_examples_internal_proto_pathenum_path_enum_proto_msgTypes[2].Exporter = func(v interface{}, i int) interface{} {
+			switch v := v.(*MessageWithNestedPathEnum); i {
+			case 0:
+				return &v.state
+			case 1:
+				return &v.sizeCache
+			case 2:
+				return &v.unknownFields
+			default:
+				return nil
+			}
+		}
 	}
 	type x struct{}
 	out := protoimpl.TypeBuilder{
@@ -336,7 +365,7 @@
 			GoPackagePath: reflect.TypeOf(x{}).PkgPath(),
 			RawDescriptor: file_examples_internal_proto_pathenum_path_enum_proto_rawDesc,
 			NumEnums:      2,
-			NumMessages:   1,
+			NumMessages:   3,
 			NumExtensions: 0,
 			NumServices:   0,
 		},
@@ -349,5 +378,4 @@
 	file_examples_internal_proto_pathenum_path_enum_proto_rawDesc = nil
 	file_examples_internal_proto_pathenum_path_enum_proto_goTypes = nil
 	file_examples_internal_proto_pathenum_path_enum_proto_depIdxs = nil
->>>>>>> 0e11f6f8
 }